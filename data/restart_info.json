--- conflicted
+++ resolved
@@ -1,9 +1,5 @@
 {
-<<<<<<< HEAD
-  "counter": 44,
-=======
   "counter": 18,
->>>>>>> a5a1a96e
   "last_notes": "",
   "history": [
     {
@@ -32,253 +28,69 @@
       "notes": ""
     },
     {
-<<<<<<< HEAD
-      "timestamp": "2025-08-20T08:31:04",
-=======
       "timestamp": "2025-08-21T07:32:46",
->>>>>>> a5a1a96e
       "counter": 6,
       "notes": ""
     },
     {
-<<<<<<< HEAD
-      "timestamp": "2025-08-20T09:34:47",
-=======
       "timestamp": "2025-08-21T07:36:36",
->>>>>>> a5a1a96e
       "counter": 7,
       "notes": ""
     },
     {
-<<<<<<< HEAD
-      "timestamp": "2025-08-20T12:20:12",
-=======
       "timestamp": "2025-08-21T07:36:42",
->>>>>>> a5a1a96e
       "counter": 8,
       "notes": ""
     },
     {
-<<<<<<< HEAD
-      "timestamp": "2025-08-20T12:43:50",
-=======
       "timestamp": "2025-08-21T07:36:49",
->>>>>>> a5a1a96e
       "counter": 9,
       "notes": ""
     },
     {
-<<<<<<< HEAD
-      "timestamp": "2025-08-20T12:48:32",
-=======
       "timestamp": "2025-08-21T07:46:43",
->>>>>>> a5a1a96e
       "counter": 10,
       "notes": ""
     },
     {
-<<<<<<< HEAD
-      "timestamp": "2025-08-20T13:02:34",
-=======
       "timestamp": "2025-08-21T07:53:01",
->>>>>>> a5a1a96e
       "counter": 11,
       "notes": ""
     },
     {
-<<<<<<< HEAD
-      "timestamp": "2025-08-20T13:06:03",
-=======
       "timestamp": "2025-08-21T07:56:10",
->>>>>>> a5a1a96e
       "counter": 12,
       "notes": ""
     },
     {
-<<<<<<< HEAD
-      "timestamp": "2025-08-20T13:08:47",
-=======
       "timestamp": "2025-08-21T08:15:46",
->>>>>>> a5a1a96e
       "counter": 13,
       "notes": ""
     },
     {
-<<<<<<< HEAD
-      "timestamp": "2025-08-20T13:11:50",
-=======
       "timestamp": "2025-08-21T08:17:04",
->>>>>>> a5a1a96e
       "counter": 14,
       "notes": ""
     },
     {
-<<<<<<< HEAD
-      "timestamp": "2025-08-20T13:21:36",
-=======
       "timestamp": "2025-08-21T08:20:16",
->>>>>>> a5a1a96e
       "counter": 15,
       "notes": ""
     },
     {
-<<<<<<< HEAD
-      "timestamp": "2025-08-20T13:33:22",
-=======
       "timestamp": "2025-08-21T08:25:27",
->>>>>>> a5a1a96e
       "counter": 16,
       "notes": ""
     },
     {
-<<<<<<< HEAD
-      "timestamp": "2025-08-20T13:56:44",
-=======
       "timestamp": "2025-08-21T08:28:24",
->>>>>>> a5a1a96e
       "counter": 17,
       "notes": ""
     },
     {
-<<<<<<< HEAD
-      "timestamp": "2025-08-20T14:01:15",
-      "counter": 18,
-      "notes": ""
-    },
-    {
-      "timestamp": "2025-08-20T14:38:18",
-      "counter": 19,
-      "notes": ""
-    },
-    {
-      "timestamp": "2025-08-20T14:48:30",
-      "counter": 20,
-      "notes": ""
-    },
-    {
-      "timestamp": "2025-08-20T14:51:48",
-      "counter": 21,
-      "notes": ""
-    },
-    {
-      "timestamp": "2025-08-20T14:54:28",
-      "counter": 22,
-      "notes": ""
-    },
-    {
-      "timestamp": "2025-08-20T14:54:59",
-      "counter": 23,
-      "notes": ""
-    },
-    {
-      "timestamp": "2025-08-20T14:55:45",
-      "counter": 24,
-      "notes": ""
-    },
-    {
-      "timestamp": "2025-08-20T14:57:04",
-      "counter": 25,
-      "notes": ""
-    },
-    {
-      "timestamp": "2025-08-20T15:10:16",
-      "counter": 26,
-      "notes": ""
-    },
-    {
-      "timestamp": "2025-08-20T15:15:39",
-      "counter": 27,
-      "notes": ""
-    },
-    {
-      "timestamp": "2025-08-20T15:19:59",
-      "counter": 28,
-      "notes": ""
-    },
-    {
-      "timestamp": "2025-08-20T19:26:57",
-      "counter": 29,
-      "notes": ""
-    },
-    {
-      "timestamp": "2025-08-20T19:38:06",
-      "counter": 30,
-      "notes": ""
-    },
-    {
-      "timestamp": "2025-08-20T20:26:37",
-      "counter": 31,
-      "notes": ""
-    },
-    {
-      "timestamp": "2025-08-20T21:30:08",
-      "counter": 32,
-      "notes": ""
-    },
-    {
-      "timestamp": "2025-08-20T21:38:00",
-      "counter": 33,
-      "notes": ""
-    },
-    {
-      "timestamp": "2025-08-20T21:39:37",
-      "counter": 34,
-      "notes": ""
-    },
-    {
-      "timestamp": "2025-08-20T22:23:18",
-      "counter": 35,
-      "notes": ""
-    },
-    {
-      "timestamp": "2025-08-21T07:02:25",
-      "counter": 36,
-      "notes": ""
-    },
-    {
-      "timestamp": "2025-08-21T07:06:23",
-      "counter": 37,
-      "notes": ""
-    },
-    {
-      "timestamp": "2025-08-21T07:08:20",
-      "counter": 38,
-      "notes": ""
-    },
-    {
-      "timestamp": "2025-08-21T07:22:20",
-      "counter": 39,
-      "notes": ""
-    },
-    {
-      "timestamp": "2025-08-21T07:22:31",
-      "counter": 40,
-      "notes": ""
-    },
-    {
-      "timestamp": "2025-08-21T07:23:17",
-      "counter": 41,
-      "notes": ""
-    },
-    {
-      "timestamp": "2025-08-21T07:23:25",
-      "counter": 42,
-      "notes": ""
-    },
-    {
-      "timestamp": "2025-08-21T07:23:54",
-      "counter": 43,
-      "notes": ""
-    },
-    {
-      "timestamp": "2025-08-21T07:24:14",
-      "counter": 44,
-      "notes": ""
-=======
       "timestamp": "2025-08-21T08:29:35",
       "counter": 18,
       "notes": ""
->>>>>>> a5a1a96e
     }
   ]
 }